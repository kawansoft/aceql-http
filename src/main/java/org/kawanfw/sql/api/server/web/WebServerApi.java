<<<<<<< HEAD
/*
 * This file is part of AceQL HTTP.
 * AceQL HTTP: SQL Over HTTP
 * Copyright (C) 2021,  KawanSoft SAS
 * (http://www.kawansoft.com). All rights reserved.
 *
 * AceQL HTTP is free software; you can redistribute it and/or
 * modify it under the terms of the GNU Lesser General Public
 * License as published by the Free Software Foundation; either
 * version 2.1 of the License, or (at your option) any later version.
 *
 * AceQL HTTP is distributed in the hope that it will be useful,
 * but WITHOUT ANY WARRANTY; without even the implied warranty of
 * MERCHANTABILITY or FITNESS FOR A PARTICULAR PURPOSE.  See the GNU
 * Lesser General Public License for more details.
 *
 * You should have received a copy of the GNU Lesser General Public
 * License along with this library; if not, write to the Free Software
 * Foundation, Inc., 51 Franklin Street, Fifth Floor, Boston, MA
 * 02110-1301  USA
 *
 * Any modifications to this file must keep this entire header
 * intact.
 */
package org.kawanfw.sql.api.server.web;

import java.io.File;
import java.io.IOException;
import java.net.ConnectException;
import java.sql.SQLException;

import org.apache.catalina.LifecycleException;
import org.apache.commons.lang3.SystemUtils;
import org.kawanfw.sql.api.server.DatabaseConfigurationException;
import org.kawanfw.sql.tomcat.TomcatStarter;
import org.kawanfw.sql.tomcat.TomcatStarterUtil;
import org.kawanfw.sql.tomcat.util.PortSemaphoreFile;
import org.kawanfw.sql.util.FrameworkDebug;
import org.kawanfw.sql.util.SqlTag;
import org.kawanfw.sql.version.Version;

/**
 *
 * APIs to start and stop the embedded Web Server from a Java program. <br>
 * <br>
 * Note that the {@code org.kawanfw.sql.WebServer} class is used to start and
 * stop the embedded Web Server from command line and uses the APIs of this
 * class. Source code is available here:&nbsp; <a href=
 * "https://docs.aceql.com/rest/soft/10.2/src/WebServer.java">WebServer.java</a>.
 *
 * @author Nicolas de Pomereu
 *
 */
public class WebServerApi {

    private static String CR_LF = System.getProperty("line.separator");

    /** The default port to use if parameter is not passed */
    public static final int DEFAULT_PORT = 9090;

    private static boolean DEBUG = FrameworkDebug.isSet(WebServerApi.class);

    /**
     * Starts the embedded Web Server.
     *
     * @param host           the host of the Web Server
     * @param port           the port of the Web Server
     * @param propertiesFile properties file to use for configuration of the Web
     *                       Server
     *
     * @throws ConnectException               if the port is not available
     * @throws IOException                    if an IOException occurs
     * @throws DatabaseConfigurationException if there is a configuration error,
     *                                        either in Configurators or in the
     *                                        <code>server-sql.properties</code>
     *                                        file
     * @throws LifecycleException             thrown by the embedded Tomcat engine
     *                                        for any lifecycle related problem
     * @throws SQLException if any SQL error occurs
     */
    public void startServer(String host, int port, File propertiesFile)
	    throws ConnectException, IOException, DatabaseConfigurationException, LifecycleException, SQLException {

	debug("propertiesFiles: " + propertiesFile);

	if (host == null) {
	    throw new DatabaseConfigurationException("host parameter can not be null.");
	}

	if (port <= 0) {
	    throw new DatabaseConfigurationException("port parameter can not be null.");
	}

	if (propertiesFile == null) {
	    throw new DatabaseConfigurationException("propertiesFile parameter can not be null.");
	}

	if (!propertiesFile.exists()) {
	    throw new DatabaseConfigurationException(
		    "The properties file " + propertiesFile + " does not exists. " + SqlTag.PLEASE_CORRECT);
	}

//	if (PropertiesFileStore.get() != null) {
//	    throw new IllegalArgumentException("AceQL is already started in this JVM. Cant not start a second AceQL instance in the same JVM.");
//	}


	if (!TomcatStarterUtil.available(port)) {
	    throw new ConnectException(
		    "The port " + port + " is not available for starting Web server. " + SqlTag.PLEASE_CORRECT);
	}

	PortSemaphoreFile portSemaphoreFile = new PortSemaphoreFile(port);

	try {
	    if (!portSemaphoreFile.exists()) {
		portSemaphoreFile.create();
	    }
	} catch (IOException e) {
	    throw new IOException("Web server can not start. Impossible to create the semaphore file: "
		    + portSemaphoreFile.getSemaphoreFile() + CR_LF
		    + "Create manually the semapahore file to start the Web server on port " + port + ".", e);
	}

	// Do not use SecureRandom class
	if (SystemUtils.IS_OS_UNIX) {
	    System.setProperty("java.security.egd", "file:/dev/./urandom");
	    debug("java.security.egd: " + System.getProperty("java.security.egd"));
	}

	// OK build the Servlet
	TomcatStarter tomcatStarter = new TomcatStarter(host, port, propertiesFile);
	tomcatStarter.startTomcat();
    }

    /**
     * Starts the embedded Web Server on the default port
     * {@link WebServerApi#DEFAULT_PORT}.
     *
     * @param host           the host of the Web Server
     * @param propertiesFile properties file to use for configuration of the Web
     *                       Server
     *
     * @throws ConnectException               if the default port is not available
     * @throws IOException                    if an IOException occurs
     * @throws DatabaseConfigurationException if there is a configuration error,
     *                                        either in Configurators or in the
     *                                        <code>server-sql.properties</code>
     *                                        file
     * @throws LifecycleException             thrown by embedded Tomcat for any
     *                                        lifecycle related problem
     * @throws SQLException 		      thrown by embedded Tomcat for any SQL Error
     */
    public void startServer(String host, File propertiesFile)
	    throws ConnectException, IOException, DatabaseConfigurationException, LifecycleException, SQLException {
	startServer(host, DEFAULT_PORT, propertiesFile);
    }

    /**
     * Stops the embedded Web server running on the default port
     * {@link WebServerApi#DEFAULT_PORT}.
     *
     * @throws IOException if the semaphore file (that signals to the SQL Web Server
     *                     to stop) can not be created
     */
    public void stopServer() throws IOException {

	stopServer(DEFAULT_PORT);
    }

    /**
     * Stops the embedded Web server running on the designated port.
     *
     * @param port the port on which the SQL Web server is running
     *
     * @throws IOException if the semaphore file (that signals to the Web Server to
     *                     stop) can not be created
     */
    public void stopServer(int port) throws IOException {

	PortSemaphoreFile portSemaphoreFile = new PortSemaphoreFile(port);

	if (!portSemaphoreFile.exists()) {
	    throw new ConnectException(
		    "WARNING! There is no " + Version.PRODUCT.NAME + " Web server running on port " + port);
	}

	// Always Force the deletion of the semaphore file:
	try {
	    portSemaphoreFile.delete();
	} catch (IOException ioe) {
	    throw new IOException("Can not stop the Web server. Please delete manually the semaphore file "
		    + portSemaphoreFile.getSemaphoreFile() + " and then retry. ", ioe);
	}

	if (TomcatStarterUtil.available(port)) {
	    throw new ConnectException("WARNING! There is no SQL Web server running on port " + port);
	}

    }

    /**
     * Says if the the embedded Web Server is running on on the default port
     * {@link WebServerApi#DEFAULT_PORT}.
     * @return true if the Web Server is running on the default port
     */
    public boolean isServerRunning() {
	PortSemaphoreFile portSemaphoreFile = new PortSemaphoreFile(WebServerApi.DEFAULT_PORT);
	return portSemaphoreFile.exists();
    }

    /**
     * Says if the the embedded Web Server is running on the specified port.
     * @param port           the port of the Web Server
     * @return true if the Web Server is running on the specified port
     */
    public boolean isServerRunning(int port) {
	PortSemaphoreFile portSemaphoreFile = new PortSemaphoreFile(port);
	return portSemaphoreFile.exists();
    }

    /**
     * debug
     */
    private static void debug(String s) {
	if (DEBUG) {
	    System.out.println(s);
	}
    }

}
=======
/*
 * This file is part of AceQL HTTP.
 * AceQL HTTP: SQL Over HTTP
 * Copyright (C) 2021,  KawanSoft SAS
 * (http://www.kawansoft.com). All rights reserved.
 *
 * AceQL HTTP is free software; you can redistribute it and/or
 * modify it under the terms of the GNU Lesser General Public
 * License as published by the Free Software Foundation; either
 * version 2.1 of the License, or (at your option) any later version.
 *
 * AceQL HTTP is distributed in the hope that it will be useful,
 * but WITHOUT ANY WARRANTY; without even the implied warranty of
 * MERCHANTABILITY or FITNESS FOR A PARTICULAR PURPOSE.  See the GNU
 * Lesser General Public License for more details.
 *
 * You should have received a copy of the GNU Lesser General Public
 * License along with this library; if not, write to the Free Software
 * Foundation, Inc., 51 Franklin Street, Fifth Floor, Boston, MA
 * 02110-1301  USA
 *
 * Any modifications to this file must keep this entire header
 * intact.
 */

package org.kawanfw.sql.api.server.web;

import java.io.File;
import java.io.IOException;
import java.net.ConnectException;
import java.sql.SQLException;

import org.apache.catalina.LifecycleException;
import org.kawanfw.sql.api.server.DatabaseConfigurationException;
import org.kawanfw.sql.api.util.webserver.WebServerApiWrapper;
import org.kawanfw.sql.servlet.injection.classes.WebServerStarter;
import org.kawanfw.sql.servlet.injection.classes.creator.WebServerStarterCreator;

/**
*
* APIs to start and stop the embedded Web Server from a Java program. <br>
*
* @author Nicolas de Pomereu
*
*/

public class WebServerApi {

    /** The default port to use if parameter is not passed */
    public static final int DEFAULT_PORT = 9090;
    
    private WebServerApiWrapper webServerApiWrapper = new WebServerApiWrapper();

    /**
     * Starts the embedded Web Server.
     *
     * @param host           the host of the Web Server
     * @param port           the port of the Web Server
     * @param propertiesFile properties file to use for configuration of the Web
     *                       Server
     *
     * @throws ConnectException               if the default port is not available
     * @throws IOException                    if an IOException occurs
     * @throws DatabaseConfigurationException if there is a configuration error,
     *                                        either in Configurators or in the
     *                                        <code>server-sql.properties</code>
     *                                        file
     * @throws LifecycleException             thrown by embedded Tomcat for any
     *                                        lifecycle related problem
     * @throws SQLException 		      thrown by embedded Tomcat for any SQL Error
     */
    public void startServer(String host, int port, File propertiesFile)
	    throws ConnectException, IOException, SQLException, DatabaseConfigurationException, LifecycleException {
	
	WebServerStarterCreator webServerStarterCreator = new WebServerStarterCreator();
	WebServerStarter webServerStarter = webServerStarterCreator.createInstance();
	webServerStarter.startServer(webServerApiWrapper, host, port, propertiesFile);
    }

    /**
     * Starts the embedded Web Server on the default port
     * {@link #DEFAULT_PORT}.
     *
     * @param host           the host of the Web Server
     * @param propertiesFile properties file to use for configuration of the Web
     *                       Server
     *
     * @throws ConnectException               if the default port is not available
     * @throws IOException                    if an IOException occurs
     * @throws DatabaseConfigurationException if there is a configuration error,
     *                                        either in Configurators or in the
     *                                        <code>server-sql.properties</code>
     *                                        file
     * @throws LifecycleException             thrown by embedded Tomcat for any
     *                                        lifecycle related problem
     * @throws SQLException 		      thrown by embedded Tomcat for any SQL Error
     */
    public void startServer(String host, File propertiesFile)
	    throws ConnectException, IOException, DatabaseConfigurationException, LifecycleException, SQLException {
	startServer(host, WebServerApi.DEFAULT_PORT, propertiesFile);
    }

    /**
     * Stops the embedded Web server running on the default port
     * {@link #DEFAULT_PORT}.
     *
     * @throws IOException if the semaphore file (that signals to the SQL Web Server
     *                     to stop) can not be created
     */
    public void stopServer() throws IOException {
	webServerApiWrapper.stopServer();
    }

    /**
     * Stops the embedded Web server running on the designated port.
     *
     * @param port the port on which the SQL Web server is running
     *
     * @throws IOException if the semaphore file (that signals to the Web Server to
     *                     stop) can not be created
     */
    public void stopServer(int port) throws IOException {
	webServerApiWrapper.stopServer(port);
    }

    /**
     * Says if the the embedded Web Server is running on on the default port
     * {@link #DEFAULT_PORT}.
     * @return true if the Web Server is running on the default port
     */
    public boolean isServerRunning() {
	return webServerApiWrapper.isServerRunning();
    }

    /**
     * Says if the the embedded Web Server is running on the specified port.
     * @param port           the port of the Web Server
     * @return true if the Web Server is running on the specified port
     */
    public boolean isServerRunning(int port) {
	return webServerApiWrapper.isServerRunning(port);
    }

}
>>>>>>> 41c47c0b
<|MERGE_RESOLUTION|>--- conflicted
+++ resolved
@@ -1,263 +1,30 @@
-<<<<<<< HEAD
-/*
- * This file is part of AceQL HTTP.
- * AceQL HTTP: SQL Over HTTP
- * Copyright (C) 2021,  KawanSoft SAS
- * (http://www.kawansoft.com). All rights reserved.
- *
- * AceQL HTTP is free software; you can redistribute it and/or
- * modify it under the terms of the GNU Lesser General Public
- * License as published by the Free Software Foundation; either
- * version 2.1 of the License, or (at your option) any later version.
- *
- * AceQL HTTP is distributed in the hope that it will be useful,
- * but WITHOUT ANY WARRANTY; without even the implied warranty of
- * MERCHANTABILITY or FITNESS FOR A PARTICULAR PURPOSE.  See the GNU
- * Lesser General Public License for more details.
- *
- * You should have received a copy of the GNU Lesser General Public
- * License along with this library; if not, write to the Free Software
- * Foundation, Inc., 51 Franklin Street, Fifth Floor, Boston, MA
- * 02110-1301  USA
- *
- * Any modifications to this file must keep this entire header
- * intact.
- */
-package org.kawanfw.sql.api.server.web;
 
-import java.io.File;
-import java.io.IOException;
-import java.net.ConnectException;
-import java.sql.SQLException;
-
-import org.apache.catalina.LifecycleException;
-import org.apache.commons.lang3.SystemUtils;
-import org.kawanfw.sql.api.server.DatabaseConfigurationException;
-import org.kawanfw.sql.tomcat.TomcatStarter;
-import org.kawanfw.sql.tomcat.TomcatStarterUtil;
-import org.kawanfw.sql.tomcat.util.PortSemaphoreFile;
-import org.kawanfw.sql.util.FrameworkDebug;
-import org.kawanfw.sql.util.SqlTag;
-import org.kawanfw.sql.version.Version;
-
-/**
- *
- * APIs to start and stop the embedded Web Server from a Java program. <br>
- * <br>
- * Note that the {@code org.kawanfw.sql.WebServer} class is used to start and
- * stop the embedded Web Server from command line and uses the APIs of this
- * class. Source code is available here:&nbsp; <a href=
- * "https://docs.aceql.com/rest/soft/10.2/src/WebServer.java">WebServer.java</a>.
- *
- * @author Nicolas de Pomereu
- *
- */
-public class WebServerApi {
-
-    private static String CR_LF = System.getProperty("line.separator");
-
-    /** The default port to use if parameter is not passed */
-    public static final int DEFAULT_PORT = 9090;
-
-    private static boolean DEBUG = FrameworkDebug.isSet(WebServerApi.class);
-
-    /**
-     * Starts the embedded Web Server.
-     *
-     * @param host           the host of the Web Server
-     * @param port           the port of the Web Server
-     * @param propertiesFile properties file to use for configuration of the Web
-     *                       Server
-     *
-     * @throws ConnectException               if the port is not available
-     * @throws IOException                    if an IOException occurs
-     * @throws DatabaseConfigurationException if there is a configuration error,
-     *                                        either in Configurators or in the
-     *                                        <code>server-sql.properties</code>
-     *                                        file
-     * @throws LifecycleException             thrown by the embedded Tomcat engine
-     *                                        for any lifecycle related problem
-     * @throws SQLException if any SQL error occurs
-     */
-    public void startServer(String host, int port, File propertiesFile)
-	    throws ConnectException, IOException, DatabaseConfigurationException, LifecycleException, SQLException {
-
-	debug("propertiesFiles: " + propertiesFile);
-
-	if (host == null) {
-	    throw new DatabaseConfigurationException("host parameter can not be null.");
-	}
-
-	if (port <= 0) {
-	    throw new DatabaseConfigurationException("port parameter can not be null.");
-	}
-
-	if (propertiesFile == null) {
-	    throw new DatabaseConfigurationException("propertiesFile parameter can not be null.");
-	}
-
-	if (!propertiesFile.exists()) {
-	    throw new DatabaseConfigurationException(
-		    "The properties file " + propertiesFile + " does not exists. " + SqlTag.PLEASE_CORRECT);
-	}
-
-//	if (PropertiesFileStore.get() != null) {
-//	    throw new IllegalArgumentException("AceQL is already started in this JVM. Cant not start a second AceQL instance in the same JVM.");
-//	}
-
-
-	if (!TomcatStarterUtil.available(port)) {
-	    throw new ConnectException(
-		    "The port " + port + " is not available for starting Web server. " + SqlTag.PLEASE_CORRECT);
-	}
-
-	PortSemaphoreFile portSemaphoreFile = new PortSemaphoreFile(port);
-
-	try {
-	    if (!portSemaphoreFile.exists()) {
-		portSemaphoreFile.create();
-	    }
-	} catch (IOException e) {
-	    throw new IOException("Web server can not start. Impossible to create the semaphore file: "
-		    + portSemaphoreFile.getSemaphoreFile() + CR_LF
-		    + "Create manually the semapahore file to start the Web server on port " + port + ".", e);
-	}
-
-	// Do not use SecureRandom class
-	if (SystemUtils.IS_OS_UNIX) {
-	    System.setProperty("java.security.egd", "file:/dev/./urandom");
-	    debug("java.security.egd: " + System.getProperty("java.security.egd"));
-	}
-
-	// OK build the Servlet
-	TomcatStarter tomcatStarter = new TomcatStarter(host, port, propertiesFile);
-	tomcatStarter.startTomcat();
-    }
-
-    /**
-     * Starts the embedded Web Server on the default port
-     * {@link WebServerApi#DEFAULT_PORT}.
-     *
-     * @param host           the host of the Web Server
-     * @param propertiesFile properties file to use for configuration of the Web
-     *                       Server
-     *
-     * @throws ConnectException               if the default port is not available
-     * @throws IOException                    if an IOException occurs
-     * @throws DatabaseConfigurationException if there is a configuration error,
-     *                                        either in Configurators or in the
-     *                                        <code>server-sql.properties</code>
-     *                                        file
-     * @throws LifecycleException             thrown by embedded Tomcat for any
-     *                                        lifecycle related problem
-     * @throws SQLException 		      thrown by embedded Tomcat for any SQL Error
-     */
-    public void startServer(String host, File propertiesFile)
-	    throws ConnectException, IOException, DatabaseConfigurationException, LifecycleException, SQLException {
-	startServer(host, DEFAULT_PORT, propertiesFile);
-    }
-
-    /**
-     * Stops the embedded Web server running on the default port
-     * {@link WebServerApi#DEFAULT_PORT}.
-     *
-     * @throws IOException if the semaphore file (that signals to the SQL Web Server
-     *                     to stop) can not be created
-     */
-    public void stopServer() throws IOException {
-
-	stopServer(DEFAULT_PORT);
-    }
-
-    /**
-     * Stops the embedded Web server running on the designated port.
-     *
-     * @param port the port on which the SQL Web server is running
-     *
-     * @throws IOException if the semaphore file (that signals to the Web Server to
-     *                     stop) can not be created
-     */
-    public void stopServer(int port) throws IOException {
-
-	PortSemaphoreFile portSemaphoreFile = new PortSemaphoreFile(port);
-
-	if (!portSemaphoreFile.exists()) {
-	    throw new ConnectException(
-		    "WARNING! There is no " + Version.PRODUCT.NAME + " Web server running on port " + port);
-	}
-
-	// Always Force the deletion of the semaphore file:
-	try {
-	    portSemaphoreFile.delete();
-	} catch (IOException ioe) {
-	    throw new IOException("Can not stop the Web server. Please delete manually the semaphore file "
-		    + portSemaphoreFile.getSemaphoreFile() + " and then retry. ", ioe);
-	}
-
-	if (TomcatStarterUtil.available(port)) {
-	    throw new ConnectException("WARNING! There is no SQL Web server running on port " + port);
-	}
-
-    }
-
-    /**
-     * Says if the the embedded Web Server is running on on the default port
-     * {@link WebServerApi#DEFAULT_PORT}.
-     * @return true if the Web Server is running on the default port
-     */
-    public boolean isServerRunning() {
-	PortSemaphoreFile portSemaphoreFile = new PortSemaphoreFile(WebServerApi.DEFAULT_PORT);
-	return portSemaphoreFile.exists();
-    }
-
-    /**
-     * Says if the the embedded Web Server is running on the specified port.
-     * @param port           the port of the Web Server
-     * @return true if the Web Server is running on the specified port
-     */
-    public boolean isServerRunning(int port) {
-	PortSemaphoreFile portSemaphoreFile = new PortSemaphoreFile(port);
-	return portSemaphoreFile.exists();
-    }
-
-    /**
-     * debug
-     */
-    private static void debug(String s) {
-	if (DEBUG) {
-	    System.out.println(s);
-	}
-    }
-
-}
-=======
-/*
- * This file is part of AceQL HTTP.
- * AceQL HTTP: SQL Over HTTP
- * Copyright (C) 2021,  KawanSoft SAS
- * (http://www.kawansoft.com). All rights reserved.
- *
- * AceQL HTTP is free software; you can redistribute it and/or
- * modify it under the terms of the GNU Lesser General Public
- * License as published by the Free Software Foundation; either
- * version 2.1 of the License, or (at your option) any later version.
- *
- * AceQL HTTP is distributed in the hope that it will be useful,
- * but WITHOUT ANY WARRANTY; without even the implied warranty of
- * MERCHANTABILITY or FITNESS FOR A PARTICULAR PURPOSE.  See the GNU
- * Lesser General Public License for more details.
- *
- * You should have received a copy of the GNU Lesser General Public
- * License along with this library; if not, write to the Free Software
- * Foundation, Inc., 51 Franklin Street, Fifth Floor, Boston, MA
- * 02110-1301  USA
- *
- * Any modifications to this file must keep this entire header
- * intact.
- */
-
-package org.kawanfw.sql.api.server.web;
-
+/*
+ * This file is part of AceQL HTTP.
+ * AceQL HTTP: SQL Over HTTP
+ * Copyright (C) 2021,  KawanSoft SAS
+ * (http://www.kawansoft.com). All rights reserved.
+ *
+ * AceQL HTTP is free software; you can redistribute it and/or
+ * modify it under the terms of the GNU Lesser General Public
+ * License as published by the Free Software Foundation; either
+ * version 2.1 of the License, or (at your option) any later version.
+ *
+ * AceQL HTTP is distributed in the hope that it will be useful,
+ * but WITHOUT ANY WARRANTY; without even the implied warranty of
+ * MERCHANTABILITY or FITNESS FOR A PARTICULAR PURPOSE.  See the GNU
+ * Lesser General Public License for more details.
+ *
+ * You should have received a copy of the GNU Lesser General Public
+ * License along with this library; if not, write to the Free Software
+ * Foundation, Inc., 51 Franklin Street, Fifth Floor, Boston, MA
+ * 02110-1301  USA
+ *
+ * Any modifications to this file must keep this entire header
+ * intact.
+ */
+package org.kawanfw.sql.api.server.web;
+
 import java.io.File;
 import java.io.IOException;
 import java.net.ConnectException;
@@ -375,4 +142,3 @@
     }
 
 }
->>>>>>> 41c47c0b
