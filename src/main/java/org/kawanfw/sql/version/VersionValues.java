--- conflicted
+++ resolved
@@ -1,41 +1,35 @@
-/*
- * This file is part of AceQL HTTP.
- * AceQL HTTP: SQL Over HTTP
- * Copyright (C) 2021,  KawanSoft SAS
- * (http://www.kawansoft.com). All rights reserved.
- *
- * AceQL HTTP is free software; you can redistribute it and/or
- * modify it under the terms of the GNU Lesser General Public
- * License as published by the Free Software Foundation; either
- * version 2.1 of the License, or (at your option) any later version.
- *
- * AceQL HTTP is distributed in the hope that it will be useful,
- * but WITHOUT ANY WARRANTY; without even the implied warranty of
- * MERCHANTABILITY or FITNESS FOR A PARTICULAR PURPOSE.  See the GNU
- * Lesser General Public License for more details.
- *
- * You should have received a copy of the GNU Lesser General Public
- * License along with this library; if not, write to the Free Software
- * Foundation, Inc., 51 Franklin Street, Fifth Floor, Boston, MA
- * 02110-1301  USA
- *
- * Any modifications to this file must keep this entire header
- * intact.
- */
-package org.kawanfw.sql.version;
+/*
+ * This file is part of AceQL HTTP.
+ * AceQL HTTP: SQL Over HTTP
+ * Copyright (C) 2021,  KawanSoft SAS
+ * (http://www.kawansoft.com). All rights reserved.
+ *
+ * AceQL HTTP is free software; you can redistribute it and/or
+ * modify it under the terms of the GNU Lesser General Public
+ * License as published by the Free Software Foundation; either
+ * version 2.1 of the License, or (at your option) any later version.
+ *
+ * AceQL HTTP is distributed in the hope that it will be useful,
+ * but WITHOUT ANY WARRANTY; without even the implied warranty of
+ * MERCHANTABILITY or FITNESS FOR A PARTICULAR PURPOSE.  See the GNU
+ * Lesser General Public License for more details.
+ *
+ * You should have received a copy of the GNU Lesser General Public
+ * License along with this library; if not, write to the Free Software
+ * Foundation, Inc., 51 Franklin Street, Fifth Floor, Boston, MA
+ * 02110-1301  USA
+ *
+ * Any modifications to this file must keep this entire header
+ * intact.
+ */
+package org.kawanfw.sql.version;
+
+/**
+ * Contains the package DefaultVersion info
+ */
 
-/**
- * Contains the package DefaultVersion info
- */
-
-<<<<<<< HEAD
-public class VersionValues {
-    public static final String VERSION = "v10.2";
-    public static final String DATE = "07-Feb-2022";
-=======
-class VersionValues {
-    public static final String VERSION = "v11.0";
+class VersionValues {
+    public static final String VERSION = "v11.0";
     public static final String DATE = "10-Jun-2022";
->>>>>>> 41c47c0b
-}
-
+}
+