--- conflicted
+++ resolved
@@ -1,233 +1,223 @@
-<project xmlns="http://maven.apache.org/POM/4.0.0"
-	xmlns:xsi="http://www.w3.org/2001/XMLSchema-instance"
-	xsi:schemaLocation="http://maven.apache.org/POM/4.0.0 http://maven.apache.org/xsd/maven-4.0.0.xsd">
-	<modelVersion>4.0.0</modelVersion>
+<project xmlns="http://maven.apache.org/POM/4.0.0"
+	xmlns:xsi="http://www.w3.org/2001/XMLSchema-instance"
+	xsi:schemaLocation="http://maven.apache.org/POM/4.0.0 http://maven.apache.org/xsd/maven-4.0.0.xsd">
+	<modelVersion>4.0.0</modelVersion>
+
+	<groupId>com.aceql</groupId>
+	<artifactId>aceql-http</artifactId>
+	<version>11.0</version>
+	<packaging>jar</packaging>
+
+	<name>AceQL HTTP</name>
+	<url>http://www.aceql.com</url>
+
+    <build>
+        <finalName>${project.artifactId}</finalName>
+        <sourceDirectory>src</sourceDirectory>
+        <plugins>
+            <plugin>
+                <artifactId>maven-compiler-plugin</artifactId>
+                <version>3.9.0</version>
+                <configuration>
+                    <source>1.8</source>
+                    <target>1.8</target>
+                </configuration>
+            </plugin>
+
+        </plugins>
+    </build>
+
 
-	<groupId>com.aceql</groupId>
-	<artifactId>aceql-http</artifactId>
-	<version>11.0</version>
-	<packaging>jar</packaging>
+   <!-- For cloudmersive APIs --> 
+
+    <repositories>
+        <repository>
+            <id>jitpack.io</id>
+            <url>https://jitpack.io</url>
+        </repository>
+    </repositories>
+   
+	<dependencies>
+
 
-	<name>AceQL HTTP</name>
-	<url>http://www.aceql.com</url>
-
-    <build>
-        <finalName>${project.artifactId}</finalName>
-        <sourceDirectory>src</sourceDirectory>
-        <plugins>
-            <plugin>
-                <artifactId>maven-compiler-plugin</artifactId>
-                <version>3.9.0</version>
-                <configuration>
-                    <source>1.8</source>
-                    <target>1.8</target>
-                </configuration>
-            </plugin>
-
-        </plugins>
-    </build>
-
-<<<<<<< HEAD
-	<dependencies>
-
-        <dependency>
-          <groupId>org.postgresql</groupId>
-          <artifactId>postgresql</artifactId>
-          <version>42.3.2</version>
-        </dependency>
-
+    <dependency>
+        <groupId>com.github.Cloudmersive</groupId>
+        <artifactId>Cloudmersive.APIClient.Java</artifactId>
+        <version>v4.33</version>
+    </dependency>
+   
+
+    <dependency>
+        <groupId>org.junit.jupiter</groupId>
+        <artifactId>junit-jupiter-api</artifactId>
+        <version>5.8.2</version>
+        <scope>test</scope>
+    </dependency>
+
 		<dependency>
-=======
-   <!-- For cloudmersive APIs --> 
-
-    <repositories>
-        <repository>
-            <id>jitpack.io</id>
-            <url>https://jitpack.io</url>
-        </repository>
-    </repositories>
-   
-	<dependencies>
-
-    <dependency>
-        <groupId>com.github.Cloudmersive</groupId>
-        <artifactId>Cloudmersive.APIClient.Java</artifactId>
-        <version>v4.33</version>
-    </dependency>
-   
-
-    <dependency>
-        <groupId>org.junit.jupiter</groupId>
-        <artifactId>junit-jupiter-api</artifactId>
-        <version>5.8.2</version>
-        <scope>test</scope>
-    </dependency>
-
+			<groupId>org.postgresql</groupId>
+			<artifactId>postgresql</artifactId>
+			<version>42.3.3</version>
+		</dependency>
 		<dependency>
-			<groupId>org.postgresql</groupId>
-			<artifactId>postgresql</artifactId>
-			<version>42.3.3</version>
-		</dependency>
-		<dependency>
->>>>>>> 41c47c0b
-			<groupId>commons-cli</groupId>
-			<artifactId>commons-cli</artifactId>
-			<version>1.4</version>
-		</dependency>
-
-		<dependency>
-			<groupId>org.glassfish</groupId>
-			<artifactId>javax.json</artifactId>
-			<version>1.1.4</version>
-		</dependency>
-
-		<dependency>
-			<groupId>commons-io</groupId>
-			<artifactId>commons-io</artifactId>
-			<version>2.7</version>
-		</dependency>
-		<dependency>
-			<groupId>com.jcraft</groupId>
-			<artifactId>jsch</artifactId>
-			<version>0.1.55</version>
-		</dependency>
-		<dependency>
-			<groupId>org.apache.commons</groupId>
-			<artifactId>commons-lang3</artifactId>
-			<version>3.11</version>
-		</dependency>
-		<dependency>
-			<groupId>com.auth0</groupId>
-			<artifactId>java-jwt</artifactId>
-			<version>3.11.0</version>
-		</dependency>
-		<dependency>
-			<groupId>commons-codec</groupId>
-			<artifactId>commons-codec</artifactId>
-			<version>1.15</version>
-		</dependency>
-
-		<dependency>
-			<groupId>com.google.code.gson</groupId>
-			<artifactId>gson</artifactId>
-			<version>2.8.9</version>
-		</dependency>
-
-		<dependency>
-			<groupId>us.fatehi</groupId>
-			<artifactId>schemacrawler</artifactId>
-			<version>16.3.0</version>
-		</dependency>
-
-		<dependency>
-			<groupId>com.github.jsqlparser</groupId>
-			<artifactId>jsqlparser</artifactId>
-			<version>4.2</version>
-		</dependency>
-
-        <dependency>
-            <groupId>com.github.waffle</groupId>
-            <artifactId>waffle-jna</artifactId>
-            <version>3.1.1</version>
-        </dependency>
-
-
-		<dependency>
-			<groupId>com.oracle.database.jdbc</groupId>
-			<artifactId>ojdbc6</artifactId>
-			<version>11.2.0.4</version>
-		</dependency>
-
-		<dependency>
-			<groupId>org.jasypt</groupId>
-			<artifactId>jasypt</artifactId>
-			<version>1.9.3</version>
-		</dependency>
-
-        <dependency>
-          <groupId>com.github.rkpunjal.sqlsafe</groupId>
-          <artifactId>sql-injection-safe</artifactId>
-          <version>1.0.2</version>
-        </dependency>
-
-		<!-- Servlets & Tomcat -->
-
-		<dependency>
-			<groupId>javax.servlet</groupId>
-			<artifactId>javax.servlet-api</artifactId>
-			<version>4.0.1</version>
-		</dependency>
-
-		<dependency>
-			<groupId>org.apache.tomcat.embed</groupId>
-			<artifactId>tomcat-embed-core</artifactId>
-			<version>9.0.64</version>
-		</dependency>
-
-		<dependency>
-			<groupId>org.apache.tomcat</groupId>
-			<artifactId>tomcat-jdbc</artifactId>
-			<version>9.0.64</version>
-		</dependency>
-
-
-		<!-- API, java.xml.bind module. Required for modern versions of MS SQL Server Drivers -->
-		<dependency>
-		    <groupId>jakarta.xml.bind</groupId>
-		    <artifactId>jakarta.xml.bind-api</artifactId>
-		    <version>2.3.2</version>
-		</dependency>
-		
-		<!-- Runtime, com.sun.xml.bind module -->
-		<dependency>
-		    <groupId>org.glassfish.jaxb</groupId>
-		    <artifactId>jaxb-runtime</artifactId>
-		    <version>2.3.2</version>
-		</dependency>
-
-	</dependencies>
-	<organization>
-		<name>KawanSoft</name>
-		<url>http://www.kawansoft.com</url>
-	</organization>
-
-	<licenses>
-		<license>
-			<name>LGPL 2.1</name>
-			<url>http://www.gnu.org/licenses/lgpl-2.1.html</url>
-			<distribution>repo</distribution>
-		</license>
-	</licenses>
-	<developers>
-		<developer>
-			<id>abecquereau</id>
-			<name>Alexandre Becquereau</name>
-			<email>abecquereau@kawansoft.com</email>
-			<timezone>GMT+1</timezone>
-			<roles>
-				<role>developer</role>
-			</roles>
-		</developer>
-		<developer>
-			<id>ndepomereu</id>
-			<name>Nicolas de Pomereu</name>
-			<email>ndepomereu@kawansoft.com</email>
-			<timezone>GMT+1</timezone>
-			<roles>
-				<role>architect</role>
-				<role>developer</role>
-			</roles>
-		</developer>
-	</developers>
-	<inceptionYear>2016</inceptionYear>
-	<scm>
-		<url>https://github.com/kawansoft/aceql-http</url>
-		<developerConnection>https://github.com/kawansoft/aceql-http</developerConnection>
-	</scm>
-	<description>AceQL HTTP is a framework of REST like http APIs that allow to access to remote SQL databases over http from any device that supports http. 
-
-AceQL HTTP is provided with three client SDK:
-- The AceQL C# Client SDK allows to wrap the HTTP APIs using Microsoft SQL Server like calls in their code, just like they would for a local database.
-- The AceQL Java Client JDBC Driver allows to wrap the HTTP APIs using JDBC calls in their code, just like they would for a local database.
-- The AceQL Python Client SDK allows SQL calls to be encoded with standard unmodified DB-API 2.0 syntax</description>
-</project>
+			<groupId>commons-cli</groupId>
+			<artifactId>commons-cli</artifactId>
+			<version>1.4</version>
+		</dependency>
+
+		<dependency>
+			<groupId>org.glassfish</groupId>
+			<artifactId>javax.json</artifactId>
+			<version>1.1.4</version>
+		</dependency>
+
+		<dependency>
+			<groupId>commons-io</groupId>
+			<artifactId>commons-io</artifactId>
+			<version>2.7</version>
+		</dependency>
+		<dependency>
+			<groupId>com.jcraft</groupId>
+			<artifactId>jsch</artifactId>
+			<version>0.1.55</version>
+		</dependency>
+		<dependency>
+			<groupId>org.apache.commons</groupId>
+			<artifactId>commons-lang3</artifactId>
+			<version>3.11</version>
+		</dependency>
+		<dependency>
+			<groupId>com.auth0</groupId>
+			<artifactId>java-jwt</artifactId>
+			<version>3.11.0</version>
+		</dependency>
+		<dependency>
+			<groupId>commons-codec</groupId>
+			<artifactId>commons-codec</artifactId>
+			<version>1.15</version>
+		</dependency>
+
+		<dependency>
+			<groupId>com.google.code.gson</groupId>
+			<artifactId>gson</artifactId>
+			<version>2.8.9</version>
+		</dependency>
+
+		<dependency>
+			<groupId>us.fatehi</groupId>
+			<artifactId>schemacrawler</artifactId>
+			<version>16.3.0</version>
+		</dependency>
+
+		<dependency>
+			<groupId>com.github.jsqlparser</groupId>
+			<artifactId>jsqlparser</artifactId>
+			<version>4.2</version>
+		</dependency>
+
+        <dependency>
+            <groupId>com.github.waffle</groupId>
+            <artifactId>waffle-jna</artifactId>
+            <version>3.1.1</version>
+        </dependency>
+
+
+		<dependency>
+			<groupId>com.oracle.database.jdbc</groupId>
+			<artifactId>ojdbc6</artifactId>
+			<version>11.2.0.4</version>
+		</dependency>
+
+		<dependency>
+			<groupId>org.jasypt</groupId>
+			<artifactId>jasypt</artifactId>
+			<version>1.9.3</version>
+		</dependency>
+
+        <dependency>
+          <groupId>com.github.rkpunjal.sqlsafe</groupId>
+          <artifactId>sql-injection-safe</artifactId>
+          <version>1.0.2</version>
+        </dependency>
+
+		<!-- Servlets & Tomcat -->
+
+		<dependency>
+			<groupId>javax.servlet</groupId>
+			<artifactId>javax.servlet-api</artifactId>
+			<version>4.0.1</version>
+		</dependency>
+
+		<dependency>
+			<groupId>org.apache.tomcat.embed</groupId>
+			<artifactId>tomcat-embed-core</artifactId>
+			<version>9.0.64</version>
+		</dependency>
+
+		<dependency>
+			<groupId>org.apache.tomcat</groupId>
+			<artifactId>tomcat-jdbc</artifactId>
+			<version>9.0.64</version>
+		</dependency>
+
+
+		<!-- API, java.xml.bind module. Required for modern versions of MS SQL Server Drivers -->
+		<dependency>
+		    <groupId>jakarta.xml.bind</groupId>
+		    <artifactId>jakarta.xml.bind-api</artifactId>
+		    <version>2.3.2</version>
+		</dependency>
+		
+		<!-- Runtime, com.sun.xml.bind module -->
+		<dependency>
+		    <groupId>org.glassfish.jaxb</groupId>
+		    <artifactId>jaxb-runtime</artifactId>
+		    <version>2.3.2</version>
+		</dependency>
+
+	</dependencies>
+	<organization>
+		<name>KawanSoft</name>
+		<url>http://www.kawansoft.com</url>
+	</organization>
+
+	<licenses>
+		<license>
+			<name>LGPL 2.1</name>
+			<url>http://www.gnu.org/licenses/lgpl-2.1.html</url>
+			<distribution>repo</distribution>
+		</license>
+	</licenses>
+	<developers>
+		<developer>
+			<id>abecquereau</id>
+			<name>Alexandre Becquereau</name>
+			<email>abecquereau@kawansoft.com</email>
+			<timezone>GMT+1</timezone>
+			<roles>
+				<role>developer</role>
+			</roles>
+		</developer>
+		<developer>
+			<id>ndepomereu</id>
+			<name>Nicolas de Pomereu</name>
+			<email>ndepomereu@kawansoft.com</email>
+			<timezone>GMT+1</timezone>
+			<roles>
+				<role>architect</role>
+				<role>developer</role>
+			</roles>
+		</developer>
+	</developers>
+	<inceptionYear>2016</inceptionYear>
+	<scm>
+		<url>https://github.com/kawansoft/aceql-http</url>
+		<developerConnection>https://github.com/kawansoft/aceql-http</developerConnection>
+	</scm>
+	<description>AceQL HTTP is a framework of REST like http APIs that allow to access to remote SQL databases over http from any device that supports http. 
+
+AceQL HTTP is provided with three client SDK:
+- The AceQL C# Client SDK allows to wrap the HTTP APIs using Microsoft SQL Server like calls in their code, just like they would for a local database.
+- The AceQL Java Client JDBC Driver allows to wrap the HTTP APIs using JDBC calls in their code, just like they would for a local database.
+- The AceQL Python Client SDK allows SQL calls to be encoded with standard unmodified DB-API 2.0 syntax</description>
+</project>