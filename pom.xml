--- conflicted
+++ resolved
@@ -1,364 +1,352 @@
-<project xmlns="http://maven.apache.org/POM/4.0.0" xmlns:xsi="http://www.w3.org/2001/XMLSchema-instance" xsi:schemaLocation="http://maven.apache.org/POM/4.0.0 http://maven.apache.org/xsd/maven-4.0.0.xsd">
-  <modelVersion>4.0.0</modelVersion>
-
-	<groupId>com.aceql</groupId>
-	<artifactId>aceql-http</artifactId>
-	<version>12.3</version>
-	<packaging>jar</packaging>
-
-	<name>AceQL HTTP</name>
-	<url>https://www.aceql.com</url>
-
-    <build>
-        <finalName>${project.artifactId}</finalName>
-        <sourceDirectory>src/main/java</sourceDirectory>
-        <plugins>
-
-        <plugin>
-          <groupId>org.sonatype.central</groupId>
-          <artifactId>central-publishing-maven-plugin</artifactId>
-          <version>0.5.0</version>
-          <extensions>true</extensions>
-          <configuration>
-            <publishingServerId>central</publishingServerId>
-          </configuration>
-        </plugin>
-
-<!--
-        <plugin>
-          <groupId>org.apache.maven.plugins</groupId>
-          <artifactId>maven-source-plugin</artifactId>
-          <version>2.2.1</version>
-          <executions>
-            <execution>
-              <id>attach-sources</id>
-              <goals>
-                <goal>jar-no-fork</goal>
-              </goals>
-            </execution>
-          </executions>
-        </plugin>
--->
-            <plugin>
-            <groupId>org.apache.maven.plugins</groupId>
-            <artifactId>maven-source-plugin</artifactId>
-            <version>3.2.1</version>
-            <executions>
-                <execution>
-                    <id>attach-sources</id>
-                    <goals>
-                        <goal>jar</goal>
-                    </goals>
-                </execution>
-            </executions>
-           </plugin>
-
-        <plugin>
-          <groupId>org.apache.maven.plugins</groupId>
-          <artifactId>maven-javadoc-plugin</artifactId>
-        <configuration>
-          <additionalparam>-Xdoclint:none</additionalparam>
-
-        <sourcepath>${project.basedir}/src/main/java</sourcepath>
-
-        <excludes>
-            <exclude>org/kawanfw/sql/**</exclude> 
-        </excludes>
-
-        <includes>
-            <include>org/kawanfw/sql/api/server/**</include> <!-- Includes this package and all subpackages -->
-            <include>org/kawanfw/sql/*.java</include>        <!-- Includes only Java files directly in this package -->
-            <include>org/kawanfw/sql/*.html</include>  
-        </includes>
-
-        </configuration>
-
-          <version>2.9.1</version>
-          <executions>
-            <execution>
-              <id>attach-javadocs</id>
-              <goals>
-                <goal>jar</goal>
-              </goals>
-            </execution>
-          </executions>
-        </plugin>
-
-        <plugin>
-          <groupId>org.apache.maven.plugins</groupId>
-          <artifactId>maven-gpg-plugin</artifactId>
-          <version>1.5</version>
-          <executions>
-            <execution>
-              <id>sign-artifacts</id>
-              <phase>verify</phase>
-              <goals>
-                <goal>sign</goal>
-              </goals>
-            </execution>
-          </executions>
-        </plugin>
-
-        </plugins>
-    </build>
-
-
-   <!-- For cloudmersive APIs --> 
-
-    <repositories>
-        <repository>
-            <id>jitpack.io</id>
-            <url>https://jitpack.io</url>
-        </repository>
-    </repositories>
-   
-	<dependencies>
-
-    <dependency>
-        <groupId>com.github.Cloudmersive</groupId>
-        <artifactId>Cloudmersive.APIClient.Java</artifactId>
-        <version>v4.33</version>
-    </dependency>
-   
-
-    <dependency>
-        <groupId>org.junit.jupiter</groupId>
-        <artifactId>junit-jupiter-api</artifactId>
-        <version>5.8.2</version>
-        <scope>test</scope>
-    </dependency>
-
-    <dependency>
-      <groupId>junit</groupId>
-      <artifactId>junit</artifactId>
-      <version>4.13.1</version>
-      <scope>test</scope>
-    </dependency>
-
-
-		<dependency>
-			<groupId>commons-cli</groupId>
-			<artifactId>commons-cli</artifactId>
-			<version>1.4</version>
-		</dependency>
-
-		<dependency>
-			<groupId>org.glassfish</groupId>
-			<artifactId>javax.json</artifactId>
-			<version>1.1.4</version>
-		</dependency>
-
-		<dependency>
-			<groupId>commons-io</groupId>
-			<artifactId>commons-io</artifactId>
-<<<<<<< HEAD
-			<version>2.17.0</version>
-=======
-			<version>2.14.0</version>
->>>>>>> 402599fe
-		</dependency>
-		<dependency>
-			<groupId>com.jcraft</groupId>
-			<artifactId>jsch</artifactId>
-			<version>0.1.55</version>
-		</dependency>
-		<dependency>
-			<groupId>org.apache.commons</groupId>
-			<artifactId>commons-lang3</artifactId>
-			<version>3.11</version>
-		</dependency>
-
-		<dependency>
-			<groupId>com.auth0</groupId>
-			<artifactId>java-jwt</artifactId>
-            <version>4.4.0</version>
-		</dependency>
-
-		<dependency>
-			<groupId>commons-codec</groupId>
-			<artifactId>commons-codec</artifactId>
-			<version>1.15</version>
-		</dependency>
-
-		<dependency>
-			<groupId>com.google.code.gson</groupId>
-			<artifactId>gson</artifactId>
-			<version>2.8.9</version>
-		</dependency>
-
-		<dependency>
-			<groupId>us.fatehi</groupId>
-			<artifactId>schemacrawler</artifactId>
-            <version>16.3.0</version>
-		</dependency>
-
-		<dependency>
-			<groupId>com.github.jsqlparser</groupId>
-			<artifactId>jsqlparser</artifactId>
-			<version>4.2</version>
-		</dependency>
-
-    <!-- https://mvnrepository.com/artifact/com.github.waffle/waffle-jna -->
-        <dependency>
-            <groupId>com.github.waffle</groupId>
-            <artifactId>waffle-jna</artifactId>
-            <version>3.2.0</version>
-        </dependency>
-
-    <dependency>
-        <groupId>org.postgresql</groupId>
-        <artifactId>postgresql</artifactId>
-<<<<<<< HEAD
-        <version>42.7.4</version>
-=======
-        <version>42.5.5</version>
->>>>>>> 402599fe
-    </dependency>
-
-        <!-- Oracle dependecy is necessary to compile -->
-        <!-- https://mvnrepository.com/artifact/com.oracle.database.jdbc/ojdbc6 -->
-        <dependency>
-            <groupId>com.oracle.database.jdbc</groupId>
-            <artifactId>ojdbc6</artifactId>
-            <version>11.2.0.4</version>
-        </dependency>
-
-       <!-- Uncomment for SQL Server & MySQL Tests -->
-        <dependency>
-            <groupId>com.microsoft.sqlserver</groupId>
-            <artifactId>mssql-jdbc</artifactId>
-            <version>9.2.1.jre8</version>
-        </dependency>
-
-        <dependency>
-            <groupId>com.mysql</groupId>
-            <artifactId>mysql-connector-j</artifactId>
-            <version>8.2.0</version>
-        </dependency>
-
-		<dependency>
-			<groupId>org.jasypt</groupId>
-			<artifactId>jasypt</artifactId>
-			<version>1.9.3</version>
-		</dependency>
-
-
-		<!-- Servlets & Tomcat -->
-
-		<dependency>
-			<groupId>javax.servlet</groupId>
-			<artifactId>javax.servlet-api</artifactId>
-			<version>4.0.1</version>
-		</dependency>
-
-		<dependency>
-			<groupId>org.apache.tomcat.embed</groupId>
-			<artifactId>tomcat-embed-core</artifactId>
-<<<<<<< HEAD
-			<version>9.0.95</version>
-=======
-			<version>9.0.90</version>
->>>>>>> 402599fe
-		</dependency>
-
-		<dependency>
-			<groupId>org.apache.tomcat</groupId>
-			<artifactId>tomcat-jdbc</artifactId>
-			<version>9.0.95</version>
-		</dependency>
-
-
-        <dependency>
-            <groupId>org.apache.commons</groupId>
-            <artifactId>commons-fileupload2-javax</artifactId>
-            <version>2.0.0-M2</version>
-        </dependency>
-
-
-
-        <!-- API, java.xml.bind module. Required for modern versions of MS SQL Server Drivers -->
-		<dependency>
-		    <groupId>jakarta.xml.bind</groupId>
-		    <artifactId>jakarta.xml.bind-api</artifactId>
-		    <version>2.3.2</version>
-		</dependency>
-		
-		<!-- Runtime, com.sun.xml.bind module -->
-		<dependency>
-		    <groupId>org.glassfish.jaxb</groupId>
-		    <artifactId>jaxb-runtime</artifactId>
-		    <version>2.3.2</version>
-		</dependency>
-
-        <dependency>
-            <groupId>ch.qos.logback</groupId>
-            <artifactId>logback-classic</artifactId>
-            <version>1.3.12</version>
-        </dependency>
-
-	</dependencies>
-
-    <dependencyManagement>
-      <dependencies>
-
-        <dependency>
-            <groupId>org.slf4j</groupId>
-            <artifactId>slf4j-api</artifactId>
-            <version>2.0.0</version>
-        </dependency>
-
-      </dependencies>
-    </dependencyManagement>
-
-
-	<organization>
-		<name>KawanSoft</name>
-		<url>https://www.kawansoft.com</url>
-	</organization>
-
-	<licenses>
-		<license>
-			<name>Business Source License 1.1</name>
-			<url>https://github.com/kawansoft/aceql-http/blob/12.0/LICENSE.TXT</url>
-			<distribution>repo</distribution>
-		</license>
-	</licenses>
-	<developers>
-		<developer>
-			<id>abecquereau</id>
-			<name>Alexandre Becquereau</name>
-			<email>abecquereau@kawansoft.com</email>
-			<timezone>GMT+1</timezone>
-			<roles>
-				<role>developer</role>
-			</roles>
-		</developer>
-		<developer>
-			<id>ndepomereu</id>
-			<name>Nicolas de Pomereu</name>
-			<email>ndepomereu@kawansoft.com</email>
-			<timezone>GMT+1</timezone>
-			<roles>
-				<role>architect</role>
-				<role>developer</role>
-			</roles>
-		</developer>
-	</developers>
-	<inceptionYear>2016</inceptionYear>
-	<scm>
-		<url>https://github.com/kawansoft/aceql-http</url>
-		<developerConnection>https://github.com/kawansoft/aceql-http</developerConnection>
-	</scm>
-	<description>AceQL HTTP is a framework of REST like http APIs that allow to access to remote SQL databases over http from any device that supports http. 
-
-AceQL HTTP is provided with three client SDK:
-- The AceQL C# Client SDK allows to wrap the HTTP APIs using Microsoft SQL Server like calls in their code, just like they would for a local database.
-- The AceQL Java Client JDBC Driver allows to wrap the HTTP APIs using JDBC calls in their code, just like they would for a local database.
-- The AceQL Python Client SDK allows SQL calls to be encoded with standard unmodified DB-API 2.0 syntax</description>
-
-    <properties>
-        <maven.compiler.source>1.8</maven.compiler.source>
-        <maven.compiler.target>1.8</maven.compiler.target>
-    </properties>
-
-</project>
+<project xmlns="http://maven.apache.org/POM/4.0.0" xmlns:xsi="http://www.w3.org/2001/XMLSchema-instance" xsi:schemaLocation="http://maven.apache.org/POM/4.0.0 http://maven.apache.org/xsd/maven-4.0.0.xsd">
+  <modelVersion>4.0.0</modelVersion>
+
+	<groupId>com.aceql</groupId>
+	<artifactId>aceql-http</artifactId>
+	<version>12.3</version>
+	<packaging>jar</packaging>
+
+	<name>AceQL HTTP</name>
+	<url>https://www.aceql.com</url>
+
+    <build>
+        <finalName>${project.artifactId}</finalName>
+        <sourceDirectory>src/main/java</sourceDirectory>
+        <plugins>
+
+        <plugin>
+          <groupId>org.sonatype.central</groupId>
+          <artifactId>central-publishing-maven-plugin</artifactId>
+          <version>0.5.0</version>
+          <extensions>true</extensions>
+          <configuration>
+            <publishingServerId>central</publishingServerId>
+          </configuration>
+        </plugin>
+
+<!--
+        <plugin>
+          <groupId>org.apache.maven.plugins</groupId>
+          <artifactId>maven-source-plugin</artifactId>
+          <version>2.2.1</version>
+          <executions>
+            <execution>
+              <id>attach-sources</id>
+              <goals>
+                <goal>jar-no-fork</goal>
+              </goals>
+            </execution>
+          </executions>
+        </plugin>
+-->
+            <plugin>
+            <groupId>org.apache.maven.plugins</groupId>
+            <artifactId>maven-source-plugin</artifactId>
+            <version>3.2.1</version>
+            <executions>
+                <execution>
+                    <id>attach-sources</id>
+                    <goals>
+                        <goal>jar</goal>
+                    </goals>
+                </execution>
+            </executions>
+           </plugin>
+
+        <plugin>
+          <groupId>org.apache.maven.plugins</groupId>
+          <artifactId>maven-javadoc-plugin</artifactId>
+        <configuration>
+          <additionalparam>-Xdoclint:none</additionalparam>
+
+        <sourcepath>${project.basedir}/src/main/java</sourcepath>
+
+        <excludes>
+            <exclude>org/kawanfw/sql/**</exclude> 
+        </excludes>
+
+        <includes>
+            <include>org/kawanfw/sql/api/server/**</include> <!-- Includes this package and all subpackages -->
+            <include>org/kawanfw/sql/*.java</include>        <!-- Includes only Java files directly in this package -->
+            <include>org/kawanfw/sql/*.html</include>  
+        </includes>
+
+        </configuration>
+
+          <version>2.9.1</version>
+          <executions>
+            <execution>
+              <id>attach-javadocs</id>
+              <goals>
+                <goal>jar</goal>
+              </goals>
+            </execution>
+          </executions>
+        </plugin>
+
+        <plugin>
+          <groupId>org.apache.maven.plugins</groupId>
+          <artifactId>maven-gpg-plugin</artifactId>
+          <version>1.5</version>
+          <executions>
+            <execution>
+              <id>sign-artifacts</id>
+              <phase>verify</phase>
+              <goals>
+                <goal>sign</goal>
+              </goals>
+            </execution>
+          </executions>
+        </plugin>
+
+        </plugins>
+    </build>
+
+
+   <!-- For cloudmersive APIs --> 
+
+    <repositories>
+        <repository>
+            <id>jitpack.io</id>
+            <url>https://jitpack.io</url>
+        </repository>
+    </repositories>
+   
+	<dependencies>
+
+    <dependency>
+        <groupId>com.github.Cloudmersive</groupId>
+        <artifactId>Cloudmersive.APIClient.Java</artifactId>
+        <version>v4.33</version>
+    </dependency>
+   
+
+    <dependency>
+        <groupId>org.junit.jupiter</groupId>
+        <artifactId>junit-jupiter-api</artifactId>
+        <version>5.8.2</version>
+        <scope>test</scope>
+    </dependency>
+
+    <dependency>
+      <groupId>junit</groupId>
+      <artifactId>junit</artifactId>
+      <version>4.13.1</version>
+      <scope>test</scope>
+    </dependency>
+
+
+		<dependency>
+			<groupId>commons-cli</groupId>
+			<artifactId>commons-cli</artifactId>
+			<version>1.4</version>
+		</dependency>
+
+		<dependency>
+			<groupId>org.glassfish</groupId>
+			<artifactId>javax.json</artifactId>
+			<version>1.1.4</version>
+		</dependency>
+
+		<dependency>
+			<groupId>commons-io</groupId>
+			<artifactId>commons-io</artifactId>
+			<version>2.17.0</version>
+		</dependency>
+		<dependency>
+			<groupId>com.jcraft</groupId>
+			<artifactId>jsch</artifactId>
+			<version>0.1.55</version>
+		</dependency>
+		<dependency>
+			<groupId>org.apache.commons</groupId>
+			<artifactId>commons-lang3</artifactId>
+			<version>3.11</version>
+		</dependency>
+
+		<dependency>
+			<groupId>com.auth0</groupId>
+			<artifactId>java-jwt</artifactId>
+            <version>4.4.0</version>
+		</dependency>
+
+		<dependency>
+			<groupId>commons-codec</groupId>
+			<artifactId>commons-codec</artifactId>
+			<version>1.15</version>
+		</dependency>
+
+		<dependency>
+			<groupId>com.google.code.gson</groupId>
+			<artifactId>gson</artifactId>
+			<version>2.8.9</version>
+		</dependency>
+
+		<dependency>
+			<groupId>us.fatehi</groupId>
+			<artifactId>schemacrawler</artifactId>
+            <version>16.3.0</version>
+		</dependency>
+
+		<dependency>
+			<groupId>com.github.jsqlparser</groupId>
+			<artifactId>jsqlparser</artifactId>
+			<version>4.2</version>
+		</dependency>
+
+    <!-- https://mvnrepository.com/artifact/com.github.waffle/waffle-jna -->
+        <dependency>
+            <groupId>com.github.waffle</groupId>
+            <artifactId>waffle-jna</artifactId>
+            <version>3.2.0</version>
+        </dependency>
+
+    <dependency>
+        <groupId>org.postgresql</groupId>
+        <artifactId>postgresql</artifactId>
+        <version>42.5.5</version>
+    </dependency>
+
+        <!-- Oracle dependecy is necessary to compile -->
+        <!-- https://mvnrepository.com/artifact/com.oracle.database.jdbc/ojdbc6 -->
+        <dependency>
+            <groupId>com.oracle.database.jdbc</groupId>
+            <artifactId>ojdbc6</artifactId>
+            <version>11.2.0.4</version>
+        </dependency>
+
+       <!-- Uncomment for SQL Server & MySQL Tests -->
+        <dependency>
+            <groupId>com.microsoft.sqlserver</groupId>
+            <artifactId>mssql-jdbc</artifactId>
+            <version>9.2.1.jre8</version>
+        </dependency>
+
+        <dependency>
+            <groupId>com.mysql</groupId>
+            <artifactId>mysql-connector-j</artifactId>
+            <version>8.2.0</version>
+        </dependency>
+
+		<dependency>
+			<groupId>org.jasypt</groupId>
+			<artifactId>jasypt</artifactId>
+			<version>1.9.3</version>
+		</dependency>
+
+
+		<!-- Servlets & Tomcat -->
+
+		<dependency>
+			<groupId>javax.servlet</groupId>
+			<artifactId>javax.servlet-api</artifactId>
+			<version>4.0.1</version>
+		</dependency>
+
+		<dependency>
+			<groupId>org.apache.tomcat.embed</groupId>
+			<artifactId>tomcat-embed-core</artifactId>
+			<version>9.0.95</version>
+		</dependency>
+
+		<dependency>
+			<groupId>org.apache.tomcat</groupId>
+			<artifactId>tomcat-jdbc</artifactId>
+			<version>9.0.95</version>
+		</dependency>
+
+
+        <dependency>
+            <groupId>org.apache.commons</groupId>
+            <artifactId>commons-fileupload2-javax</artifactId>
+            <version>2.0.0-M2</version>
+        </dependency>
+
+
+
+        <!-- API, java.xml.bind module. Required for modern versions of MS SQL Server Drivers -->
+		<dependency>
+		    <groupId>jakarta.xml.bind</groupId>
+		    <artifactId>jakarta.xml.bind-api</artifactId>
+		    <version>2.3.2</version>
+		</dependency>
+		
+		<!-- Runtime, com.sun.xml.bind module -->
+		<dependency>
+		    <groupId>org.glassfish.jaxb</groupId>
+		    <artifactId>jaxb-runtime</artifactId>
+		    <version>2.3.2</version>
+		</dependency>
+
+        <dependency>
+            <groupId>ch.qos.logback</groupId>
+            <artifactId>logback-classic</artifactId>
+            <version>1.3.12</version>
+        </dependency>
+
+	</dependencies>
+
+    <dependencyManagement>
+      <dependencies>
+
+        <dependency>
+            <groupId>org.slf4j</groupId>
+            <artifactId>slf4j-api</artifactId>
+            <version>2.0.0</version>
+        </dependency>
+
+      </dependencies>
+    </dependencyManagement>
+
+
+	<organization>
+		<name>KawanSoft</name>
+		<url>https://www.kawansoft.com</url>
+	</organization>
+
+	<licenses>
+		<license>
+			<name>Business Source License 1.1</name>
+			<url>https://github.com/kawansoft/aceql-http/blob/12.0/LICENSE.TXT</url>
+			<distribution>repo</distribution>
+		</license>
+	</licenses>
+	<developers>
+		<developer>
+			<id>abecquereau</id>
+			<name>Alexandre Becquereau</name>
+			<email>abecquereau@kawansoft.com</email>
+			<timezone>GMT+1</timezone>
+			<roles>
+				<role>developer</role>
+			</roles>
+		</developer>
+		<developer>
+			<id>ndepomereu</id>
+			<name>Nicolas de Pomereu</name>
+			<email>ndepomereu@kawansoft.com</email>
+			<timezone>GMT+1</timezone>
+			<roles>
+				<role>architect</role>
+				<role>developer</role>
+			</roles>
+		</developer>
+	</developers>
+	<inceptionYear>2016</inceptionYear>
+	<scm>
+		<url>https://github.com/kawansoft/aceql-http</url>
+		<developerConnection>https://github.com/kawansoft/aceql-http</developerConnection>
+	</scm>
+	<description>AceQL HTTP is a framework of REST like http APIs that allow to access to remote SQL databases over http from any device that supports http. 
+
+AceQL HTTP is provided with three client SDK:
+- The AceQL C# Client SDK allows to wrap the HTTP APIs using Microsoft SQL Server like calls in their code, just like they would for a local database.
+- The AceQL Java Client JDBC Driver allows to wrap the HTTP APIs using JDBC calls in their code, just like they would for a local database.
+- The AceQL Python Client SDK allows SQL calls to be encoded with standard unmodified DB-API 2.0 syntax</description>
+
+    <properties>
+        <maven.compiler.source>1.8</maven.compiler.source>
+        <maven.compiler.target>1.8</maven.compiler.target>
+    </properties>
+
+</project>