--- conflicted
+++ resolved
@@ -1,514 +1,512 @@
-
-                     AceQL HTTP
-                    Release Notes
-
-
-Introduction
-------------
-
-AceQL HTTP is a secure framework of REST like HTTP APIs that allow to 
-access to remote SQL databases over HTTP from any device that supports HTTP. 
-
-AceQL HTTP is provided with three client SDKs:
-- The AceQL C# Client SDK allows to wrap the HTTP APIs using Microsoft SQL 
-  Server like calls in their code, just like they would for a local database.
-- The AceQL Client JDBC Driver allows to wrap the HTTP APIs using Java and  
-  JDBC calls in their code, just like they would for a local database.
-- The AceQL Python Client SDK allows SQL calls to be encoded with standard 
-  unmodified DB-API 2.0 syntax.
-
-Security has been taken into account from the design: it is allowed to specify 
-and code strong security rules in order to protect the databases. 
-
-AceQL HTTP is licensed through the GNU Lesser General Public License 
-(LGPL v2.1).
-
-
-<<<<<<< HEAD
-=======
-AceQL HTTP Version 7.0 - 20-Apr-2021
-------------------------------------
-
-What's New:
-- The new PropertiesPassworManager interface allows to define a password
-  for encrypting property values in the aceql-server.properties file.
-- Tomcat embedded version has been updated from 8.5 to 9.0 (9.0.45).   
-- The Windows user interface design uses now a more modern Look and Feel.
-- The Windows user interface supports now the dark mode.
-
-Bugs fixed: 
-- Ugly embedded Tomcat messages/logging on startup have been disabled.
-- DefaultPoolsInfo debug mode was true per default. This has been fixed.
-
-
->>>>>>> c02e9420
-AceQL HTTP Version 6.4 - 16-Feb-2021
-------------------------------------
-
-What's New:
-
-- Java start parameters values have been changed to -Xms256M -Xmx4096M for
-  Linux version.
-- Tomcat base libraries have been upgraded to 8.5.63.
-
-
-AceQL HTTP Version 6.3 - 05-Dec-2020
-------------------------------------
-
-What's New:
-
-- In addition to UserAuthenticator, the new RequestHeadersAuthenticator interface 
-  provides an alternate or supplementary authentication mechanism.
-  RequestHeadersAuthenticator implementation allows to check the HTTP request 
-  headers sent by the client side, and thus to grant or forbid access to the AceQL Server.
-- Tomcat base libraries have been upgraded to 8.5.60.
-
-
-AceQL HTTP Version 6.2 - 17-Nov-2020
-------------------------------------
-
-What's New:
-
-- The new session.timelifeMinutes property in aceql-server.properties  file
-  allows defining the session lifetime of client users without any programming.
-- In SessionConfigurator interface and dependencies: the getSessionTimelife() method
-  has been renamed to getSessionTimelifeMinutes() for the sake of clarity.
-  
-Bugs fixed:
-
--  JwtSessionConfigurator.verifySessionId(String sessionId) and 
-   DefaultSessionConfigurator.verifySessionId(String sessionId) would not 
-   verify correctly session expirations. This has been fixed.
-
-
-AceQL HTTP Version 6.1 - 24-Oct-2020
-------------------------------------
-
-What's New:
-
-- Default Java memory configurations are now -Xms256m -Xmx4096m on both
-  Windows and Linux in order to support a heavy load. 
-- Most base libraries have been upgraded to the latest version.
-  
-
-AceQL HTTP Version 6.0 - 19-Sep-2020
-------------------------------------
-
-What's New:
-
-- Java vendor and version are displayed at server startup.
-- JDBC Statement.execute() calls are now supported.
-- Statement.setMaxRows(int) is now supported when called
-  by a Java client.
-- The aceql-server.properties model file contains now documentation
-  on testOnBorrow & validationQuery attributes and how to  ensure that 
-  the JDBC Connection Pool will still accessible after the restart 
-  of the SQL engine in use.
-- Implement server side JDBC metadata calls. This will
-  allow the Client Java SDK to be plugged as a real JDBC Driver.
-  (The AceQL JDBC Driver is work in progress).
- - Add /get_catalog and /get_schema API.
- - Included PostgreSQL Driver has been updated to 42.2.5.
- - Tomcat base libraries have been upgraded to 8.5.58.
- 
-Bugs fixed:
-- An SQLException could be swallowed during a transaction (autocommit off). This
-  could lead to subsequent errors when trying to re-use the Connection in some
-  db engines such as PostgreSQL.
-  (org.postgresql.util.PSQLException: ERROR: current transaction is aborted, 
-  commands ignored until end of transaction block).
-  This has been fixed: Connections in autocommit off are now always rollbacked 
-  in case of SQLException.
-- Columns were in lowercase when sent to the client. This has been fixed.
-- Empty string SQL parameters ("") were refused by the AceQL Server. 
-  This has been fixed.
-  
-  
-AceQL HTTP Version 5.1 - 03-Aug-2020
-------------------------------------
-
-What's New:
-
-- The new API WebServerAPI.isServerRunning() has been added.
-- An error message is displayed if an attempt of calling more than one
-  AceQL instance in the JVM is detected.
-- NullPointerException throws are replaced by Objects.requireNonNull().
-  This makes easier for API users to debug NullPointerExceptions.
-- Tomcat base libraries have been updated to 8.5.57 because of security 
-  requirements.
-  
-Bugs fixed:
-- Remote client Windows authentication calls could stop the server. This has 
-  been fixed.
-- The database schema download could fail for SQL Server. This has
-  been fixed.
-
-
-AceQL HTTP Version 5.0.4 - 04-Jul-2020
---------------------------------------
-
-What's New:
-
-- Some base libraries have been updated.
-- The conf/aceql-server.properties includes now an example of the usage of
-  the Tomcat JDBC Pool removeAbandoned & removeAbandonedTimeout properties.
-
-Bugs fixed:
-
-- nvarchar, nchar, ntext would not support NULL values. This has been fixed.
-
-
-AceQL HTTP Version 5.0.3 - 15-Jun-2020
---------------------------------------
-
-What's New:
-
-- Windows interface signals when the user tries to reopen the app instead  
-  of redisplaying it from the taskbar. 
-  
-- Tomcat base libraries have been updated to 8.5.56 because of security 
-  requirements.
-
-Bugs fixed:
-
-- Float values could be rounded. This could be a problem for Python client SDK.
-  This has been fixed.
-
-
-
-WINDOWS VERSION ONLY - AceQL HTTP  Version 5.0.2b - 25-Apr-2020
----------------------------------------------------------------
-
-What's New:
-
-- Support for Java 13 and 14. 
-  It is highly recommended to upgrade to this AceQL version on all 
-  Windows installations using Java > 8.
-
-
-AceQL HTTP Version 5.0.2 - 22-Apr-2020
---------------------------------------
-
-What's New:
-
-- Javadoc has been enhanced for the UserAuthenticator interface and for 
-  the provided implementation classes.
-- Special chars (in escaped format) are now supported in LDAP Distinguished Names.
-
-Bugs fixed:
-
-- The schema produced by the db_schema_download API would not include correctly 
-  the database tables with MS SQL Server. This has been fixed.
- 
-
-AceQL HTTP Version 5.0.1 - 10-Apr-2020
---------------------------------------
-
-Bugs fixed:
-
-- SELECT calls with more than 20Kb output could randomly fail because 
-  of a bug in Glassfish javax.json JSON parser that inserts a \r\n at 
-  each 20Kb output.
-  This has been fixed by calling JsonGenerator.flush() on each
-  SQL row dump.
-
-
-AceQL HTTP Version 5.0 - 08-Apr-2020
-------------------------------------
-
-What's New:
-
-- The software has been rewritten to allow quick start & standard usage 
-  without any coding and without code injection: standard but complete 
-  configuration may be done entirely by defining values in the 
-  aceql-server.properties file. 
-  Sophisticated firewalling can be done through a CSV File without any coding.
-  Advanced usage is still possible through code injection using Java classes. 
-  
-- The new authentication architecture allows to plug-and-play existing built-in
-  authentication classes without any coding or code injection, just by defining
-  values in the aceql-server.properties file.
-  This version provides default authentication against a LDAP server, against a 
-  SSH Server, against a Windows Server and against a Web Service. 
-  Your own legacy authentication usage is nonetheless supported through code 
-  injection with Java classes.
-  
-- The aceql-server.properties file has been reorganized and simplified.
-
-- JSON parser javax.json has been updated to 1.1.4. Tomcat base libraries
-  have been updated to 8.3.53 because of Security requirements.
-   
-
-AceQL HTTP Version 4.1 - 13-Feb-2020
-------------------------------------
-
-What's New:
-
-- The new CsvRulesManager SqlFirewallManager implementation allows to
-  fine control access to SQL tables without any Java programming.
-  Rules are declared in a CSV file that is loaded at server startup. 
-  Rules are checked for each incoming SQL call. 
-  See the User Guides & Javadoc for more info.
-
-
-AceQL HTTP Version 4.0 - 15-Jan-2020
-------------------------------------
-
-What's New:
-
-- SQL firewalling is now done through the SqlFirewallManager 
-  interface. SqlFirewallManager concrete classes may be chained 
-  to easily add new rulesets. This also allows to 
-  properly isolate and reuse firewalling code.
-  Default built-in implementations are provided for an easy 
-  startup without any coding. 
-
-- The new metadata API allows downloading a remote database schema
-  in HTML or text format, to get a remote database main properties, 
-  to get the list of tables, and to get the details of each table.
-  It also allows wrapping remote tables, columns, indexes, etc. into
-  easy to use provided Java, C# and Python classes in the client SDKs: 
-  Table, Index, Column, etc.
-  HTML and text schemas are rendered with SchemaCrawler (www.schemacrawler.com).
-  The metadata API allows exposing more easily the databases along with the 
-  schemas, without any need to communicate, maintain or synchronize separated
-  documentation for the API users. Users are thus autonomous to explore 
-  the metadata and schema of the exposed databases.  
-  
-- StatementAnalyzer has been retrofitted with an external heavily used 
-  and highly supported SQL parser  (JSqlParser library - 
-  https://github.com/JSQLParser/JSqlParser).
-  
-- Tomcat base libraries have been updated to 8.5.50 (Security requirements). 
-
-- AceQL HTTP requires now Java 8 or higher.
-   
-
-AceQL HTTP Version 3.2.2 - 16-Sep-2019
---------------------------------------
-
-Bugs fixed:
-- DECIMAL SQL type passed from client side was ignored. Thus has been fixed.
-- DATE, TIME, TIMESTAMP could be malformed when called from a stored
-  procedure this has been fixed.
- What's new:
-- Update Tomcat base libraries to 8.5.45 (Security requirements). 
-
-
-
-AceQL HTTP Version 3.2.1 - 10-aug-2019
----------------------------------------
-
-Bugs fixed:
-- aceql-server -stop was returning -1 exit code instead of 0. It
-  could cause a problem when using CI tools like Jenkins. This has been fixed.
- 
-
-AceQL HTTP Version 3.2 - 23-apr-2019
-------------------------------------
-
-What's new:
-- Update Tomcat base libraries to 8.5.40 (Security requirements).
-
-  
-AceQL HTTP Version 3.1 - 24-dec-2018
-------------------------------------
-
-What's new:
-- destroy() call has been added to main servlet ServerSqlManager for
-  clean shutdown of ThreadPoolExecutor without warnings. 
-
-Bugs fixed:
-- HttpServletRequestHolder could in rare cases collide request parameters 
-  from concurrent clients. This has been fixed. 
-
-
-AceQL HTTP Version 3.0 - 17-dec-2018
-------------------------------------
-
-- AceQL open source / Community Edition now supports all main database
-  vendors.
-- Main servlet is now async for better reliability and performances.
-- DatabaseConfigurator.allowStatementAfterAnalysis method 
-  has been renamed to allowSqlRunAfterAnalysis for the sake of
-  clarity.
-- Uses newest Tomcat 8.5.35 embedded libraries for security reasons.
-- Update other misc Maven dependencies.
-
-
-AceQL HTTP Version 2.1 - 18-jun-2018
-------------------------------------
-
-What's new:
-
-- This version now supports stored procedure calls from client side. 
-  See you preferred AceQL client SDK for usage.
-- Server could crash in case or RuntimeException. These runtime exceptions
-  are now caught.
-- Windows version is now fully 64 bit.
-
-
-AceQL HTTP Version 2.0 - 28-feb-2018
-------------------------------------
-
-What's new:
-
-- Server allows to create new Connection without re-authentication.
-- It is now possible to create and use from client side more than
-  one Connection on the same database.
-  
-- Stateful mode is now the main and only mode. This simplifies
-  the software architecture, the user documentation and ease of 
-  used for developers.
-  
-- DatabaseConfigurator.getConnectionMaxAge() has been removed 
-  because of duplicate usage. (Same kind of value can be set when 
-  defining Connection pool whatever pool system is used).
-  
-- DefaultSessionConfigurator: getSessionTimelife() is now 0 
-  (infinite session lifetime) instead of 12 hours.
-  
-- Connections Store cleaning has been completely rewritten. A 
-  cleaning thread is regularly launched instead of a permanent
-  thread.
-  
-- Use last Tomcat 8.5 librairies (v. 8.5.28).
-
-
-
-WINDOWS VERSION ONLY - AceQL HTTP Version 1.0 - 27-dec-2017
------------------------------------------------------------
-
-What's new:
-- Java 9 is now fully supported on Windows.
-
-
-AceQL HTTP Version 1.0 - 20-dec-2017
-------------------------------------
-
-What's new:
-- Java 9 is now fully supported on Linux.
-- DefaultDatabaseConfigurator.getConnectionMaxAge() returns now 0
-  for consistency with other APIs.
-- Dependencies have been updated.
-- As Beta period is expired, AceQL HTTP Professional requires now
-  a 30-day license key.
-
-Bugs fixed:
-- Setting DatabaseConfigurator.getConnectionMaxAge() to 0 was
-  not taken into account by internal code. This has been fixed.
-  
-
-PRO EDITION ONLY - AceQL HTTP Version 1.0-beta-5.2 - 31-oct-2017
-----------------------------------------------------------------
-
-What's new:
-- Beta period has been extended to November 10, 2017.
-
-
-WINDOWS VERSION ONLY - AceQL HTTP Version 1.0-beta-5.1 - 20-sep-2017
---------------------------------------------------------------------
-
-What's new:
-
-- An item menu has been added in Help Menu to display Release Notes.
-- Standard Mode: useless & annoying Tomcat red warnings messages 
-  are not anymore displayed at server startup.
-- Jar icons are displayed.
-
-
-AceQL HTTP Version 1.0-beta-5 - 13-sep-2017
--------------------------------------------
-
-What's New:
-
-- The signature of DatabaseConfigurator.login method has been changed 
-  and has 2 more parameters: database and ipAddress.
-  This allows implementation code to know to which database the 
-  client wants to connect and to get IP address of client if
-  necessary for security reasons.
-  
-- Thus, the previous 1.0-beta-4 DatabaseConfigurator implementations 
-  are  not compatible with this 1.0-beta-5 version: the login method 
-  signature must be changed.
-
-- The org.kawanfw.sql.api.server.util.HttpServletRequestStore and 
-  org.kawanfw.sql.api.server.util.ServerInfo have been suppressed.
-  The methods were useless.
-  
-- The Tomcat dependencies have been updated to in order to use last 
-  8.5.20 version.
-  
-- The property sslConnector.keyAlias must now be defined for SSL 
-  activation. This is imposed by Tomcat version 8.5.20.
-
-- Windows version: the JDBC Drivers installation is now done with 
-  a "Browse" or paste/copy of files.
-  
-Bugs fixed:
-
-- Windows version: the console could display warnings and hang.
-  This has been fixed.
-- Miscellaneous Javadoc errors.
-
-  
-AceQL HTTP Version 1.0-beta-4 - 04-sep-2017
--------------------------------------------
-
-What's New:
-
-- In aceql-server.properties files: database is now the prefix for all 
-  properties (instead of being the trailer in previous versions.)
-    
-- Windows version has now a clean installer and all configuration is done 
-  through a provided Window interface.
-  
-- Windows: Server run may be configured as a Windows service. Configuration
-  & start/stop is done through the provided Windows interface.
-  
-- Linux: AceQL HTTP Web Server run may be configured as an /etc/init.d 
-  service. A documented and ready to use script is provided.
-  
-- It is now possible to add servlets that can interact with JDBC pools
-  when server is running. See conf/aceql-server.properties file.
-  
-- A default servlet is provided for JDBC pools query and update while server 
-  is running. See conf/aceql-server.properties file.
-
-Bugs fixed:
-
-- The bound Web port was not correctly released at AceQL server stop for reuse
-  in the same JVM. This has been fixed.
-- There was a missing carriage return line feed after execute_update 
-  and execute_query APIs. This has been fixed. 
-
-  
-AceQL HTTP Version 1.0-beta-3 - 17-jul-2017
--------------------------------------------
-
-What's New:
-
-- AceQL uses now embedded Tomcat version 8.5.
-- ConnectionStore has been cleaned & simplified 
-  (no more Map to store if a Connection is Stateless/Stateful).
-    
-    
-AceQL HTTP Version 1.0-beta-2 - 07-jul-2017
--------------------------------------------
-
-What's New:
-
-- Server Result Sets were dumped into an intermediary file. 
-  Result Sets are now dumped directly on servlet output stream.
-
-Bugs fixed:
-
-- A SQLException logging message could throw an Exception. This has been fixed.
-
-
-AceQL HTTP Version 1.0-beta-1 - 27-jun-2017
--------------------------------------------
-
-What's New:
-- First release.
-
+
+                     AceQL HTTP
+                    Release Notes
+
+
+Introduction
+------------
+
+AceQL HTTP is a secure framework of REST like HTTP APIs that allow to 
+access to remote SQL databases over HTTP from any device that supports HTTP. 
+
+AceQL HTTP is provided with three client SDKs:
+- The AceQL C# Client SDK allows to wrap the HTTP APIs using Microsoft SQL 
+  Server like calls in their code, just like they would for a local database.
+- The AceQL Client JDBC Driver allows to wrap the HTTP APIs using Java and  
+  JDBC calls in their code, just like they would for a local database.
+- The AceQL Python Client SDK allows SQL calls to be encoded with standard 
+  unmodified DB-API 2.0 syntax.
+
+Security has been taken into account from the design: it is allowed to specify 
+and code strong security rules in order to protect the databases. 
+
+AceQL HTTP is licensed through the GNU Lesser General Public License 
+(LGPL v2.1).
+
+
+
+AceQL HTTP Version 7.0 - 20-Apr-2021
+------------------------------------
+
+What's New:
+- The new PropertiesPassworManager interface allows to define a password
+  for encrypting property values in the aceql-server.properties file.
+- Tomcat embedded version has been updated from 8.5 to 9.0 (9.0.45).   
+- The Windows user interface design uses now a more modern Look and Feel.
+- The Windows user interface supports now the dark mode.
+
+Bugs fixed: 
+- Ugly embedded Tomcat messages/logging on startup have been disabled.
+- DefaultPoolsInfo debug mode was true per default. This has been fixed.
+
+
+AceQL HTTP Version 6.4 - 16-Feb-2021
+------------------------------------
+
+What's New:
+
+- Java start parameters values have been changed to -Xms256M -Xmx4096M for
+  Linux version.
+- Tomcat base libraries have been upgraded to 8.5.63.
+
+
+AceQL HTTP Version 6.3 - 05-Dec-2020
+------------------------------------
+
+What's New:
+
+- In addition to UserAuthenticator, the new RequestHeadersAuthenticator interface 
+  provides an alternate or supplementary authentication mechanism.
+  RequestHeadersAuthenticator implementation allows to check the HTTP request 
+  headers sent by the client side, and thus to grant or forbid access to the AceQL Server.
+- Tomcat base libraries have been upgraded to 8.5.60.
+
+
+AceQL HTTP Version 6.2 - 17-Nov-2020
+------------------------------------
+
+What's New:
+
+- The new session.timelifeMinutes property in aceql-server.properties  file
+  allows defining the session lifetime of client users without any programming.
+- In SessionConfigurator interface and dependencies: the getSessionTimelife() method
+  has been renamed to getSessionTimelifeMinutes() for the sake of clarity.
+  
+Bugs fixed:
+
+-  JwtSessionConfigurator.verifySessionId(String sessionId) and 
+   DefaultSessionConfigurator.verifySessionId(String sessionId) would not 
+   verify correctly session expirations. This has been fixed.
+
+
+AceQL HTTP Version 6.1 - 24-Oct-2020
+------------------------------------
+
+What's New:
+
+- Default Java memory configurations are now -Xms256m -Xmx4096m on both
+  Windows and Linux in order to support a heavy load. 
+- Most base libraries have been upgraded to the latest version.
+  
+
+AceQL HTTP Version 6.0 - 19-Sep-2020
+------------------------------------
+
+What's New:
+
+- Java vendor and version are displayed at server startup.
+- JDBC Statement.execute() calls are now supported.
+- Statement.setMaxRows(int) is now supported when called
+  by a Java client.
+- The aceql-server.properties model file contains now documentation
+  on testOnBorrow & validationQuery attributes and how to  ensure that 
+  the JDBC Connection Pool will still accessible after the restart 
+  of the SQL engine in use.
+- Implement server side JDBC metadata calls. This will
+  allow the Client Java SDK to be plugged as a real JDBC Driver.
+  (The AceQL JDBC Driver is work in progress).
+ - Add /get_catalog and /get_schema API.
+ - Included PostgreSQL Driver has been updated to 42.2.5.
+ - Tomcat base libraries have been upgraded to 8.5.58.
+ 
+Bugs fixed:
+- An SQLException could be swallowed during a transaction (autocommit off). This
+  could lead to subsequent errors when trying to re-use the Connection in some
+  db engines such as PostgreSQL.
+  (org.postgresql.util.PSQLException: ERROR: current transaction is aborted, 
+  commands ignored until end of transaction block).
+  This has been fixed: Connections in autocommit off are now always rollbacked 
+  in case of SQLException.
+- Columns were in lowercase when sent to the client. This has been fixed.
+- Empty string SQL parameters ("") were refused by the AceQL Server. 
+  This has been fixed.
+  
+  
+AceQL HTTP Version 5.1 - 03-Aug-2020
+------------------------------------
+
+What's New:
+
+- The new API WebServerAPI.isServerRunning() has been added.
+- An error message is displayed if an attempt of calling more than one
+  AceQL instance in the JVM is detected.
+- NullPointerException throws are replaced by Objects.requireNonNull().
+  This makes easier for API users to debug NullPointerExceptions.
+- Tomcat base libraries have been updated to 8.5.57 because of security 
+  requirements.
+  
+Bugs fixed:
+- Remote client Windows authentication calls could stop the server. This has 
+  been fixed.
+- The database schema download could fail for SQL Server. This has
+  been fixed.
+
+
+AceQL HTTP Version 5.0.4 - 04-Jul-2020
+--------------------------------------
+
+What's New:
+
+- Some base libraries have been updated.
+- The conf/aceql-server.properties includes now an example of the usage of
+  the Tomcat JDBC Pool removeAbandoned & removeAbandonedTimeout properties.
+
+Bugs fixed:
+
+- nvarchar, nchar, ntext would not support NULL values. This has been fixed.
+
+
+AceQL HTTP Version 5.0.3 - 15-Jun-2020
+--------------------------------------
+
+What's New:
+
+- Windows interface signals when the user tries to reopen the app instead  
+  of redisplaying it from the taskbar. 
+  
+- Tomcat base libraries have been updated to 8.5.56 because of security 
+  requirements.
+
+Bugs fixed:
+
+- Float values could be rounded. This could be a problem for Python client SDK.
+  This has been fixed.
+
+
+
+WINDOWS VERSION ONLY - AceQL HTTP  Version 5.0.2b - 25-Apr-2020
+---------------------------------------------------------------
+
+What's New:
+
+- Support for Java 13 and 14. 
+  It is highly recommended to upgrade to this AceQL version on all 
+  Windows installations using Java > 8.
+
+
+AceQL HTTP Version 5.0.2 - 22-Apr-2020
+--------------------------------------
+
+What's New:
+
+- Javadoc has been enhanced for the UserAuthenticator interface and for 
+  the provided implementation classes.
+- Special chars (in escaped format) are now supported in LDAP Distinguished Names.
+
+Bugs fixed:
+
+- The schema produced by the db_schema_download API would not include correctly 
+  the database tables with MS SQL Server. This has been fixed.
+ 
+
+AceQL HTTP Version 5.0.1 - 10-Apr-2020
+--------------------------------------
+
+Bugs fixed:
+
+- SELECT calls with more than 20Kb output could randomly fail because 
+  of a bug in Glassfish javax.json JSON parser that inserts a \r\n at 
+  each 20Kb output.
+  This has been fixed by calling JsonGenerator.flush() on each
+  SQL row dump.
+
+
+AceQL HTTP Version 5.0 - 08-Apr-2020
+------------------------------------
+
+What's New:
+
+- The software has been rewritten to allow quick start & standard usage 
+  without any coding and without code injection: standard but complete 
+  configuration may be done entirely by defining values in the 
+  aceql-server.properties file. 
+  Sophisticated firewalling can be done through a CSV File without any coding.
+  Advanced usage is still possible through code injection using Java classes. 
+  
+- The new authentication architecture allows to plug-and-play existing built-in
+  authentication classes without any coding or code injection, just by defining
+  values in the aceql-server.properties file.
+  This version provides default authentication against a LDAP server, against a 
+  SSH Server, against a Windows Server and against a Web Service. 
+  Your own legacy authentication usage is nonetheless supported through code 
+  injection with Java classes.
+  
+- The aceql-server.properties file has been reorganized and simplified.
+
+- JSON parser javax.json has been updated to 1.1.4. Tomcat base libraries
+  have been updated to 8.3.53 because of Security requirements.
+   
+
+AceQL HTTP Version 4.1 - 13-Feb-2020
+------------------------------------
+
+What's New:
+
+- The new CsvRulesManager SqlFirewallManager implementation allows to
+  fine control access to SQL tables without any Java programming.
+  Rules are declared in a CSV file that is loaded at server startup. 
+  Rules are checked for each incoming SQL call. 
+  See the User Guides & Javadoc for more info.
+
+
+AceQL HTTP Version 4.0 - 15-Jan-2020
+------------------------------------
+
+What's New:
+
+- SQL firewalling is now done through the SqlFirewallManager 
+  interface. SqlFirewallManager concrete classes may be chained 
+  to easily add new rulesets. This also allows to 
+  properly isolate and reuse firewalling code.
+  Default built-in implementations are provided for an easy 
+  startup without any coding. 
+
+- The new metadata API allows downloading a remote database schema
+  in HTML or text format, to get a remote database main properties, 
+  to get the list of tables, and to get the details of each table.
+  It also allows wrapping remote tables, columns, indexes, etc. into
+  easy to use provided Java, C# and Python classes in the client SDKs: 
+  Table, Index, Column, etc.
+  HTML and text schemas are rendered with SchemaCrawler (www.schemacrawler.com).
+  The metadata API allows exposing more easily the databases along with the 
+  schemas, without any need to communicate, maintain or synchronize separated
+  documentation for the API users. Users are thus autonomous to explore 
+  the metadata and schema of the exposed databases.  
+  
+- StatementAnalyzer has been retrofitted with an external heavily used 
+  and highly supported SQL parser  (JSqlParser library - 
+  https://github.com/JSQLParser/JSqlParser).
+  
+- Tomcat base libraries have been updated to 8.5.50 (Security requirements). 
+
+- AceQL HTTP requires now Java 8 or higher.
+   
+
+AceQL HTTP Version 3.2.2 - 16-Sep-2019
+--------------------------------------
+
+Bugs fixed:
+- DECIMAL SQL type passed from client side was ignored. Thus has been fixed.
+- DATE, TIME, TIMESTAMP could be malformed when called from a stored
+  procedure this has been fixed.
+ What's new:
+- Update Tomcat base libraries to 8.5.45 (Security requirements). 
+
+
+
+AceQL HTTP Version 3.2.1 - 10-aug-2019
+---------------------------------------
+
+Bugs fixed:
+- aceql-server -stop was returning -1 exit code instead of 0. It
+  could cause a problem when using CI tools like Jenkins. This has been fixed.
+ 
+
+AceQL HTTP Version 3.2 - 23-apr-2019
+------------------------------------
+
+What's new:
+- Update Tomcat base libraries to 8.5.40 (Security requirements).
+
+  
+AceQL HTTP Version 3.1 - 24-dec-2018
+------------------------------------
+
+What's new:
+- destroy() call has been added to main servlet ServerSqlManager for
+  clean shutdown of ThreadPoolExecutor without warnings. 
+
+Bugs fixed:
+- HttpServletRequestHolder could in rare cases collide request parameters 
+  from concurrent clients. This has been fixed. 
+
+
+AceQL HTTP Version 3.0 - 17-dec-2018
+------------------------------------
+
+- AceQL open source / Community Edition now supports all main database
+  vendors.
+- Main servlet is now async for better reliability and performances.
+- DatabaseConfigurator.allowStatementAfterAnalysis method 
+  has been renamed to allowSqlRunAfterAnalysis for the sake of
+  clarity.
+- Uses newest Tomcat 8.5.35 embedded libraries for security reasons.
+- Update other misc Maven dependencies.
+
+
+AceQL HTTP Version 2.1 - 18-jun-2018
+------------------------------------
+
+What's new:
+
+- This version now supports stored procedure calls from client side. 
+  See you preferred AceQL client SDK for usage.
+- Server could crash in case or RuntimeException. These runtime exceptions
+  are now caught.
+- Windows version is now fully 64 bit.
+
+
+AceQL HTTP Version 2.0 - 28-feb-2018
+------------------------------------
+
+What's new:
+
+- Server allows to create new Connection without re-authentication.
+- It is now possible to create and use from client side more than
+  one Connection on the same database.
+  
+- Stateful mode is now the main and only mode. This simplifies
+  the software architecture, the user documentation and ease of 
+  used for developers.
+  
+- DatabaseConfigurator.getConnectionMaxAge() has been removed 
+  because of duplicate usage. (Same kind of value can be set when 
+  defining Connection pool whatever pool system is used).
+  
+- DefaultSessionConfigurator: getSessionTimelife() is now 0 
+  (infinite session lifetime) instead of 12 hours.
+  
+- Connections Store cleaning has been completely rewritten. A 
+  cleaning thread is regularly launched instead of a permanent
+  thread.
+  
+- Use last Tomcat 8.5 librairies (v. 8.5.28).
+
+
+
+WINDOWS VERSION ONLY - AceQL HTTP Version 1.0 - 27-dec-2017
+-----------------------------------------------------------
+
+What's new:
+- Java 9 is now fully supported on Windows.
+
+
+AceQL HTTP Version 1.0 - 20-dec-2017
+------------------------------------
+
+What's new:
+- Java 9 is now fully supported on Linux.
+- DefaultDatabaseConfigurator.getConnectionMaxAge() returns now 0
+  for consistency with other APIs.
+- Dependencies have been updated.
+- As Beta period is expired, AceQL HTTP Professional requires now
+  a 30-day license key.
+
+Bugs fixed:
+- Setting DatabaseConfigurator.getConnectionMaxAge() to 0 was
+  not taken into account by internal code. This has been fixed.
+  
+
+PRO EDITION ONLY - AceQL HTTP Version 1.0-beta-5.2 - 31-oct-2017
+----------------------------------------------------------------
+
+What's new:
+- Beta period has been extended to November 10, 2017.
+
+
+WINDOWS VERSION ONLY - AceQL HTTP Version 1.0-beta-5.1 - 20-sep-2017
+--------------------------------------------------------------------
+
+What's new:
+
+- An item menu has been added in Help Menu to display Release Notes.
+- Standard Mode: useless & annoying Tomcat red warnings messages 
+  are not anymore displayed at server startup.
+- Jar icons are displayed.
+
+
+AceQL HTTP Version 1.0-beta-5 - 13-sep-2017
+-------------------------------------------
+
+What's New:
+
+- The signature of DatabaseConfigurator.login method has been changed 
+  and has 2 more parameters: database and ipAddress.
+  This allows implementation code to know to which database the 
+  client wants to connect and to get IP address of client if
+  necessary for security reasons.
+  
+- Thus, the previous 1.0-beta-4 DatabaseConfigurator implementations 
+  are  not compatible with this 1.0-beta-5 version: the login method 
+  signature must be changed.
+
+- The org.kawanfw.sql.api.server.util.HttpServletRequestStore and 
+  org.kawanfw.sql.api.server.util.ServerInfo have been suppressed.
+  The methods were useless.
+  
+- The Tomcat dependencies have been updated to in order to use last 
+  8.5.20 version.
+  
+- The property sslConnector.keyAlias must now be defined for SSL 
+  activation. This is imposed by Tomcat version 8.5.20.
+
+- Windows version: the JDBC Drivers installation is now done with 
+  a "Browse" or paste/copy of files.
+  
+Bugs fixed:
+
+- Windows version: the console could display warnings and hang.
+  This has been fixed.
+- Miscellaneous Javadoc errors.
+
+  
+AceQL HTTP Version 1.0-beta-4 - 04-sep-2017
+-------------------------------------------
+
+What's New:
+
+- In aceql-server.properties files: database is now the prefix for all 
+  properties (instead of being the trailer in previous versions.)
+    
+- Windows version has now a clean installer and all configuration is done 
+  through a provided Window interface.
+  
+- Windows: Server run may be configured as a Windows service. Configuration
+  & start/stop is done through the provided Windows interface.
+  
+- Linux: AceQL HTTP Web Server run may be configured as an /etc/init.d 
+  service. A documented and ready to use script is provided.
+  
+- It is now possible to add servlets that can interact with JDBC pools
+  when server is running. See conf/aceql-server.properties file.
+  
+- A default servlet is provided for JDBC pools query and update while server 
+  is running. See conf/aceql-server.properties file.
+
+Bugs fixed:
+
+- The bound Web port was not correctly released at AceQL server stop for reuse
+  in the same JVM. This has been fixed.
+- There was a missing carriage return line feed after execute_update 
+  and execute_query APIs. This has been fixed. 
+
+  
+AceQL HTTP Version 1.0-beta-3 - 17-jul-2017
+-------------------------------------------
+
+What's New:
+
+- AceQL uses now embedded Tomcat version 8.5.
+- ConnectionStore has been cleaned & simplified 
+  (no more Map to store if a Connection is Stateless/Stateful).
+    
+    
+AceQL HTTP Version 1.0-beta-2 - 07-jul-2017
+-------------------------------------------
+
+What's New:
+
+- Server Result Sets were dumped into an intermediary file. 
+  Result Sets are now dumped directly on servlet output stream.
+
+Bugs fixed:
+
+- A SQLException logging message could throw an Exception. This has been fixed.
+
+
+AceQL HTTP Version 1.0-beta-1 - 27-jun-2017
+-------------------------------------------
+
+What's New:
+- First release.
+